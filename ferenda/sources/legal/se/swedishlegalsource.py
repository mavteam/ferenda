# -*- coding: utf-8 -*-
from __future__ import (absolute_import, division,
                        print_function, unicode_literals)
from builtins import *

# Intermediate base class containing some functionality useful
# for handling data sources of swedish law, including minting URIs etc..

from bz2 import BZ2File
from datetime import datetime, date
from io import BytesIO, StringIO, BufferedIOBase
from urllib.parse import quote, unquote
from wsgiref.util import request_uri
import ast
import codecs
import collections
import logging
import operator
import os
import re
import sys
import unicodedata

# 3rd party
from layeredconfig import LayeredConfig, Defaults
from rdflib import URIRef, RDF, Namespace, Literal, Graph, BNode
from rdflib.resource import Resource
from rdflib.namespace import DCTERMS, SKOS, FOAF, RDFS
BIBO = Namespace("http://purl.org/ontology/bibo/")
OLO = Namespace("http://purl.org/ontology/olo/core#")
from six import text_type as str
import six
import bs4
from cached_property import cached_property
from lxml import etree

# own
from ferenda import (DocumentRepository, DocumentStore, FSMParser,
                     CitationParser, Describer, Facet, RequestHandler,
                     Transformer, DocumentEntry)
from ferenda import util, fulltextindex, errors
from ferenda.sources.legal.se.legalref import Link, LegalRef, RefParseError
from ferenda.elements.html import A, H1, H2, H3, P, Strong, Pre, Div, Body, DL, DT, DD
from ferenda.elements import serialize, Section, Body, CompoundElement, UnicodeElement, Preformatted
from ferenda.pdfreader import Page, BaseTextDecoder, Textelement
from ferenda.pdfreader import PDFReader
from ferenda.pdfanalyze import PDFAnalyzer
from ferenda.decorators import action, managedparsing, newstate
from ferenda.thirdparty.coin import URIMinter
from . import RPUBL
from .elements import *
PROV = Namespace(util.ns['prov'])


class SwedishLegalStore(DocumentStore):
    """Customized DocumentStore that better handles some pecularities in
    swedish legal document naming."""

    def basefile_to_pathfrag(self, basefile):
        # "2012/13:152" => "2012-13/152"
        # "2012:152"    => "2012/152"
        return basefile.replace("/", "-").replace(":", "/")

    def pathfrag_to_basefile(self, pathfrag):
        # "2012-13/152" => "2012/13:152"
        # "2012/152"    => "2012:152"
        return pathfrag.replace("/", ":").replace("-", "/")


# used instead of False when we need to provide more information (yet
# still evaluate to False in a bool context)
class SupportsResult(int):

    def __new__(cls, *args, **kwargs):
        obj = int.__new__(cls, *args)
        object.__setattr__(obj, 'reason', kwargs['reason'])
        return obj

    def __bool__(self):
        return False


class SwedishLegalHandler(RequestHandler):
    def supports(self, environ):
        if environ['PATH_INFO'].startswith("/dataset/"):
            return super(SwedishLegalHandler, self).supports(environ)
        
        res = environ['PATH_INFO'].startswith("/" + self.repo.urispace_segment + "/")
        if not res:
            res =  SupportsResult(reason="'%s' didn't start with '/%s/'" % (environ['PATH_INFO'], 
                                                                           self.repo.urispace_segment))
        return res
        
    def prep_request(self, environ, path, data, contenttype):
        if path and not os.path.exists(path):
            # OK, we recieved a request for a path that we should have
            # been able to handle, but weren't. This could mean that
            # we either don't have the basefile at all, or that we
            # have it, but for some reason it hasn't been generated.
            request_uri = self.request_uri(environ)
            basefile = self.repo.basefile_from_uri(request_uri)
            assert basefile, "Cannot derive basefile from %s" % request_uri
            entrypath = self.repo.store.documententry_path(basefile)
            if os.path.exists(entrypath):
                # We have the resource but cannot for some reason
                # serve it -- return 500
                entry = DocumentEntry(entrypath)
                data = Div([H1(["Något fel är trasigt"]),
                            P(["Vi har dokumentet %s, men kan inte visa det." % basefile])])
                for stage in ("parse", "relate", "generate"):
                    if stage in entry.status and entry.status[stage]["success"] is False:
                        data.extend([H2(["Fel i %s" % stage]),
                                     P([entry.status[stage]["error"]]),
                                     Pre([entry.status[stage]["traceback"]])])
                title = "Dokumentet kan inte visas"
                status = 500
            else:
                data = Div([H1("Något fel är trasigt"),
                            P(["Vi har inte något dokument %s" % basefile])])
                title = "Dokumentet saknas"
                status = 404

            # 1. serialize data to XHTML
            doc = self.repo.make_document()
            doc.uri = request_uri
            doc.meta.add((URIRef(doc.uri),
                          DCTERMS.title,
                          Literal(title, lang="sv")))
            doc.body = Body([data])
            xhtml = self.repo.render_xhtml_tree(doc)

            # 2. use Transformer with error.xsl to get a tree
            conffile = os.sep.join([self.repo.config.datadir, 'rsrc',
                                    'resources.xml'])
            transformer = Transformer('XSLT', "xsl/error.xsl", "xsl",
                                      resourceloader=self.repo.resourceloader,
                                      config=conffile)

            depth = environ["PATH_INFO"].count("/")
            urltransform = None
            if 'develurl' in self.repo.config:
                urltransform = self.repo.get_url_transform_func(
                    develurl=self.repo.config.develurl)
            tree = transformer.transform(xhtml, depth,
                                         uritransform=urltransform)

            # 3. return the data with proper status and headers
            data = etree.tostring(tree, encoding="utf-8")
            return (BytesIO(data),
                    len(data),
                    status,
                    contenttype)
        else:
            return super(SwedishLegalHandler, self).prep_request(environ, path, data, contenttype)


class SwedishLegalSource(DocumentRepository):
    download_archive = False
    documentstore_class = SwedishLegalStore
    requesthandler_class = SwedishLegalHandler
    namespaces = ['rdf', 'rdfs', 'xsd', 'dcterms', 'skos', 'foaf',
                  'xhv', 'xsi', 'owl', 'prov', 'bibo', 'olo',
                  ('rpubl', 'http://rinfo.lagrummet.se/ns/2008/11/rinfo/publ#'),
                  ('rinfoex', 'http://lagen.nu/terms#')]

    alias = "swedishlegalsource"

    lang = "sv"

    rdf_type = RPUBL.Rattsinformationsdokument  # subclasses override this

    parse_types = LegalRef.RATTSFALL, LegalRef.LAGRUM, LegalRef.KORTLAGRUM, LegalRef.FORARBETEN, LegalRef.MYNDIGHETSBESLUT
    parse_allow_relative = False
    sparql_annotations = "sparql/describe-base.rq"
    
    # This is according to the RPUBL vocabulary: All
    # rpubl:Rattsinformationsdokument should have dcterms:title,
    # dcterms:issued (must be a xsd:date), dcterms:publisher and
    # dcterms:identifier
    required_predicates = [RDF.type, DCTERMS.title, DCTERMS.issued,
                           DCTERMS.identifier, PROV.wasGeneratedBy]
    if sys.platform == "darwin":
        collate_locale = "sv_SE.ISO8859-15"  # See
                                             # http://bugs.python.org/issue23195#msg233690
                                             # why we can't let it be
                                             # eg. sv_SE.UTF-8
    else:
        collate_locale = "sv_SE.UTF-8"

    
    swedish_months = {"januari": 1,
                      "jan": 1,
                      "februari": 2,
                      "feb": 2,
                      "febr": 2,
                      "mars": 3,
                      "mar": 3,
                      "april": 4,
                      "apr": 4,
                      "maj": 5,
                      "juni": 6,
                      "jun": 6,
                      "juli": 7,
                      "jul": 7,
                      "augusti": 8,
                      "aug": 8,
                      "september": 9,
                      "sep": 9,
                      "sept": 9,
                      "oktober": 10,
                      "okt": 10,
                      "november": 11,
                      "nov": 11,
                      "december": 12,
                      "dec": 12,
                      "\xe5r": 12}

    def __init__(self, config=None, **kwargs):
        super(SwedishLegalSource, self).__init__(config, **kwargs)
        if not isinstance(self, SwedishLegalSource):
            assert self.alias != "swedishlegalsource", "Subclasses must override self.alias!"

    @cached_property
    def minter(self):
        # print("%s (%s) loading minter" % (self.alias, id(self)))
        filename = self.resourceloader.filename
        spacefile = filename("uri/swedishlegalsource.space.ttl")
        slugsfile = filename("uri/swedishlegalsource.slugs.ttl")
        self.log.debug("Loading URISpace from %s" % spacefile)
        with codecs.open(spacefile, encoding="utf-8") as space:
            with codecs.open(slugsfile, encoding="utf-8") as slugs:
                cfg = Graph().parse(space,
                                    format="turtle").parse(slugs,
                                                           format="turtle")
        COIN = Namespace("http://purl.org/court/def/2009/coin#")
        # select correct URI for the URISpace definition by
        # finding a single coin:URISpace object
        spaceuri = cfg.value(predicate=RDF.type, object=COIN.URISpace)
        return URIMinter(cfg, spaceuri)

    @cached_property
    def refparser(self):
        cd = self.commondata
        if self.alias != "sfs" and self.resourceloader.exists("extra/sfs.ttl"):
            with self.resourceloader.open("extra/sfs.ttl") as fp:
                cd.parse(data=fp.read(), format="turtle")
        filter = SwedishCitationParser.FILTER_LAW if self.alias == "sfs" else SwedishCitationParser.FILTER_ALL
        return SwedishCitationParser(LegalRef(*self.parse_types),
                                     self.minter,
                                     cd,
                                     allow_relative=self.parse_allow_relative,
                                     filter=filter)
    
    @property
    def urispace_base(self):
        return self.minter.space.base

    @property
    def urispace_segment(self):
        return self.alias
        
    @classmethod
    def get_default_options(cls):
        opts = super(SwedishLegalSource, cls).get_default_options()
        opts['pdfimages'] = False
        opts['parserefs'] = True
        opts['cssfiles'] = ['css/swedishlegalsource.css']
        return opts

    def download_is_different(self, existing, new):
        # almost all resources handled by all repos deriving from this
        # are immutable, ie they should never change. If some repo
        # needs to handle changed resources (like SFS) they'll have to
        # override this and do a proper semantic difference check.
        if self.config.refresh:
            return True
        else:
            return False  # or maybe just return self.config.refresh...

    def lookup_label(self, resource, predicate=FOAF.name):
        """The inverse of
        :py:meth:`~ferenda.DocumentRepository.lookup_resource `.

        """
        val = self.commondata.value(subject=URIRef(resource),
                                    predicate=predicate)
        if not val:
            raise KeyError(resource)
        else:
            return str(val)

    def attributes_to_resource(self, attributes, infer_nodes=True):
        """Given a dict of metadata attributes for a document or
        fragment, create a RDF resource for that same thing. The RDF
        graph may contain multiple nodes if the thing is a document
        fragment, in which case the root document and possibly other
        containing fragments will be present as nodes.
        
        if the values of the dict are rdflib.Identifier-derived objects,
        they will be put into the RDF graph as-is. If they're string
        literals, they're converted to rdflib.Literal
        
        The resource being returned (as well as all other nodes in the RDF
        graph will be a BNode, i.e. this method does not coin URIs
        
        :param attributes: document/fragment metadata where keys are
                           CURIE strings and values are either plain
                           strings or rdflib.term.Identifier objects
        :type attributes: dict
        :param infer_nodes: For certain attributes (pinpoint reference
                            fragments and consolidated legal acts),
                            create multiple nodes and infer
                            relationships between them.  This is
                            needed for some of our URI minting rules
                            as expressed by COIN.
        :type infer_nodes: bool
        :returns: The metadata in RDF form
        :rtype: rdflib.Resource

        """
        # FIXME: this is roughly the same code as
        # LegalRef.attributes_to_resource but with different keys.
        def uri(qname):
            (prefix, leaf) = qname.split(":", 1)
            return self.ns[prefix][leaf]

        g = self.make_graph()
        b = BNode()
        current = b
        attributes = dict(attributes)
        # create needed sub-nodes. FIXME: this includes multiple
        # rinfoex values -- these should be in a derivec lagen.nu
        # class. Maybe using similar approach as
        # SFS.ordinalpredicates?'
        if infer_nodes:
            for k in ("rinfoex:meningnummer", "rinfoex:subsubpunktnummer",
                      "rinfoex:subpunktnummer", "rinfoex:punktnummer",
                      "rinfoex:styckenummer", "rpubl:paragrafnummer",
                      "rinfoex:rubriknummer", "rpubl:kapitelnummer",
                      "rinfoex:underavdelningnummer", "rinfoex:avdelningnummer",
                      "rinfoex:bilaganummer", "rinfoex:andringsforfattningnummer"):
                if k in attributes:
                    p = uri(k)
                    g.add((current, p, Literal(attributes[k])))
                    del attributes[k]
                    new = BNode()
                    if p.endswith("nummer"):
                        rel = URIRef(str(p).replace("nummer", ""))
                    g.add((new, rel, current))
                    current = new

        # specifically for rpubl:KonsolideradGrundforfattning, create
        # relToBase things
        if (infer_nodes and
            not isinstance(self.rdf_type, (tuple, list)) and
            self.rdf_type.endswith("KonsolideradGrundforfattning") and
            "dcterms:issued" in attributes):
            rel = RPUBL.konsoliderar
            new = BNode()  # the document
            g.add((current, DCTERMS.issued,
                   Literal(attributes["dcterms:issued"])))
            del attributes["dcterms:issued"]
            g.add((current, rel, new))
            current = new

        for k, values in attributes.items():
            if ":" not in k:
                continue
            if not isinstance(values, list):
                values = [values]
            for v in values:
                if isinstance(v, Resource):
                    assert isinstance(k, URIRef)
                    if isinstance(v.identifier, BNode):
                        for p, o in v.graph.predicate_objects():
                            g.add((k, p, o))
                    else:
                        g += v.graph
                else:
                    if not isinstance(v, (URIRef, Literal)):
                        # self.log.warning("attributes_to_resources recieved "
                        #                  "naked str %s for %s, should be "
                        #                  "Literal or URIRef" % (v, k))
                        v = Literal(v)
                    g.add((current, uri(k), v))
        return g.resource(b)

    def canonical_uri(self, basefile):
        attrib = self.metadata_from_basefile(basefile)
        resource = self.attributes_to_resource(attrib)
        uri = self.minter.space.coin_uri(resource)
        # FIXME: temporary code we use while we get basefile_from_uri to work
        computed_basefile = self.basefile_from_uri(uri)
        if basefile != computed_basefile:
            computed_basefile = self.basefile_from_uri(uri)
            
        assert basefile == computed_basefile, "%s -> %s -> %s" % (basefile, uri, computed_basefile)
        # end temporary code
        return uri

    def metadata_from_basefile(self, basefile):
        """Create a metadata dict with whatever we can infer from a document
        basefile. The dict can be passed to
        py:method:`attributes_to_resource`.

        This method is intended to be overridden by every docrepo that has
        a clear transformation rule for metadata <-> basefile.

        :param basefile: The doc we want to create metadata for
        :type basefile: str
        :returns: inferred metadata.
        :rtype: dict

        """

        attribs = {'prov:wasGeneratedBy': self.qualified_class_name()}
        if isinstance(self.rdf_type, URIRef):
            attribs['rdf:type'] = self.rdf_type
        return attribs

    def sanitize_basefile(self, basefile):
        """Given a basefile (typically during the download stage), make sure
        it's consistent with whatever rules the repo has for basefile
        naming, and sanitize it if it's not proper but still possible
        to guess what it should be.
        
        Sanitazion rules may include things like converting
        two-digit-years to four digits, removing or adding leading
        zeroes, case folding etc.
        
        Intended to be overridden by every docrepo that has rules for
        basefiles. The default implementation returns the basefile
        unchanged.
        
        :param basefile: The basefile to sanitize
        :type basefile: str
        :return: the sanitized basefile
        :rtype: str

        """
        # will primarily be used by download to normalize eg "2014:04"
        # to "2014:4" and similar Regeringen.download_get_basefiles
        # line 188- should call this method (and
        # .download_get_basefiles in general probably)
        return basefile

    def basefile_from_uri(self, uri):
        # Does a very simple transform. Examples:
        #
        # "https://lagen.nu/prop/1999/2000:35" => "1999/2000:35"
        # "https://lagen.nu/rf/hfd/2013/not/12" => "hfd/2013/not/12"
        # "https://lagen.nu/sosfs/2015:10" => "2015:10"
        # "https://lagen.nu/sfs/2013:1127/konsolidering/2014:117" => "2013:1127/konsolidering/2014:117"
        # "https://lagen.nu/sfs/1736:0123_1" => "1736:0123 1"
        # "https://lagen.nu/utr/sou/2009:91?attachment=fingeravtryck-i-uppehallstillstand-sou-200991&repo=souregeringen&dir=downloaded" => "2009:91"
        # "https://lagen.nu/utr/sou/2009:91/sid42.png" => "2009:91"
        # Subclasses with more specific rules should override, call
        # this through super(), and then sanitize basefile afterwards.
        base = self.urispace_base
        spacereplacement = str(self.minter.space.slugTransform.spaceRepl)
        # FIXME: This is super hacky.
        if base == "http://rinfo.lagrummet.se":
            base += "/publ"
        if 'develurl' in self.config:
            uri = uri.replace(self.config.develurl, self.config.url)
        if '?' in uri:
            uri = uri.split("?")[0]
        if '/sid' in uri and uri.endswith(".png"):
            uri = uri.split("/sid")[0]
        if uri.startswith(base) and uri[len(base)+1:].startswith(self.urispace_segment):
            offset = 2 if self.urispace_segment else 1
            basefile = uri[len(base) + len(self.urispace_segment) + offset:]
            if spacereplacement:
                basefile = basefile.replace(spacereplacement, " ")
            if "#" in basefile:
                basefile = basefile.split("#", 1)[0]
            return basefile

    @cached_property
    def parse_options(self):
        # we use a file with python literals rather than json because
        # comments
        if self.resourceloader.exists("options/options.py"):
            with self.resourceloader.open("options/options.py") as fp:
                return ast.literal_eval(fp.read())
        else:
            return {}
    
    def get_parse_options(self, basefile):
        return self.parse_options.get((self.urispace_segment, basefile), None)
    
    @action
    @managedparsing
    def parse(self, doc):
        """Parse downloaded documents into structured XML and RDF.
        
        This overrides :py:method:`ferenda.DocumentRepository.parse`
        and replaces it with a fine-grained structure of methods,
        which are intended to be overridden by subclasses as
        needed. The principal call chain looks like this::
        
        parse(doc) -> bool
        parse_open(basefile) -> file
            downloaded_to_intermediate(basefile) -> file
            patch_if_needed(file) -> file
        parse_metadata(file, basefile) -> rdflib.Resource
            extract_head(file, basefile) -> object
            extract_metadata(object, basefile) -> dict
                [metadata_from_basefile(basefile) -> dict]
            sanitize_metadata(dict, basefile) -> dict
                sanitize_identifier(str) -> str
            polish_metadata(dict) -> rdflib.Resource
                attributes_to_resource(dict) -> rdflib.Resource
            infer_metadata(rdflib.Resource, basefile) -> rdflib.Resource
                infer_identifier(basefile) -> str
        parse_body(file, basefile) -> elements.Body
            extract_body(file, basefile) -> object
            sanitize_body(object) -> object
            get_parser(basefile) -> callable
            tokenize(object) -> iterable
            callable(iterable) -> elements.Body
            visitor_functions(basefile) -> callables
            visit_node(elements.Body, callable, state) -> state
                callable(elements.CompoundElement, state) -> state
        postprocess_doc(doc)
        parse_entry_update(doc)

        :param doc: The document object to fill in.
        :type  doc: ferenda.Document

        """
        # reset some global state
        options = self.get_parse_options(doc.basefile)
        if options == "skip":
            raise errors.DocumentSkippedError("%s: Skipped because of options.py" % doc.basefile,
                                              dummyfile=self.store.parsed_path(doc.basefile))

        UnorderedSection.counter = 0
        PreambleSection.counter = 0
        self.refparser._legalrefparser.namedlaws = {}
        fp = self.parse_open(doc.basefile)
        # maybe the fp now contains a .patchdescription?
        resource = self.parse_metadata(fp, doc.basefile)
        doc.meta = resource.graph
        doc.uri = str(resource.identifier)
        if resource.value(DCTERMS.title):
            doc.lang = resource.value(DCTERMS.title).language
        if options == "metadataonly":
            doc.body = Body([Preformatted("Dokumenttext saknas (se originaldokument)")])
        else:
            doc.body = self.parse_body(fp, doc.basefile)
        if not fp.closed:
            fp.close()
        self.postprocess_doc(doc)
        self.parse_entry_update(doc)
        # print(doc.meta.serialize(format="turtle").decode("utf-8"))
        return True

    def parse_open(self, basefile, attachment=None):
        """Open the main downloaded file for the given basefile, caching the
        contents to an intermediate representation if applicable (or
        reading from that cache if that's ok), and patching the file
        transparently if needed.

        :param basefile: The basefile to open
        :return: an open file object from which the document can be read

        """
        # 1. check if intermediate_path exists
        intermediate_path = self.store.intermediate_path(basefile)
        if not os.path.exists(intermediate_path):
            # 2. if not, call code
            #    parse_convert_to_intermediate(basefile) to convert
            #    downloaded_path -> intermediate_path (eg.
            #    WordReader.read, SFS.extract_sfst)
            fp = self.downloaded_to_intermediate(basefile)
        else:
            # 3. recieve intermediate_path as open file (binary?)
            fp = self.store.open_intermediate(basefile)
        # 4. call patch_if_needed, recieve as open file (binary?)
        return self.patch_if_needed(fp, basefile)

    def patch_if_needed(self, fp, basefile):
        """Override of DocumentRepository.patch_if_needed with different,
        streamier API."""
        if self.config.ignorepatch is True:
            return fp
        # 1. do we have a patch?
        patchstore = self.documentstore_class(self.config.patchdir +
                                              os.sep + self.alias)
        patchpath = patchstore.path(basefile, "patches", ".patch")
        descpath = patchstore.path(basefile, "patches", ".desc")
        if not os.path.exists(patchpath):
            if os.path.exists(unicodedata.normalize("NFD", patchpath)):
                self.log.warning("%s: Found patch, but had to use NFD normalization for filename" % basefile)
                patchpath = unicodedata.normalize("NFD", patchpath)
                descpath = unicodedata.normalize("NFD", descpath)
            else:
                return fp
        self.log.warning("%s: Applying patch %s" % (basefile, patchpath))
        from ferenda.thirdparty.patchit import PatchSet, PatchSyntaxError, PatchConflictError
        binarystream = False
        if isinstance(fp, BufferedIOBase): # binary stream, won't play nice with patchit
            fp = codecs.getreader(self.source_encoding)(fp)
            binarystream = True
        with codecs.open(patchpath, 'r', encoding=self.source_encoding) as pfp:
            if self.config.patchformat == "rot13":
                # replace the rot13 obfuscated stream with a plaintext stream
                # pfp = BytesIO(codecs.encode(codecs.decode(pfp.read(), encoding="rot13"), self.source_encoding))
                pfp = StringIO(codecs.decode(pfp.read(), encoding="rot13"))
            # this might raise a PatchSyntaxError
            ps = PatchSet.from_stream(pfp)
        assert len(ps.patches) == 1

        if ps.patches[0].hunks[0].comment:
            desc = ps.patches[0].hunks[0].comment
        elif os.path.exists(descpath):
            desc = util.readfile(descpath).strip()
        else:
            desc = "(No patch description available)"

        # perform the patching, return the result as a stream, and add
        # an attribute with the description
<<<<<<< HEAD
        # lines = [l.decode().rstrip() for l in fp.readlines()]
        lines = [l.rstrip("\n") for l in fp.readlines()]
        import pudb; pu.db
        patchedlines = list(ps.patches[0].merge(lines))
=======
        lines = [l.rstrip("\n") for l in fp.readlines()]
        offsets = ps.patches[0].adjust(lines)
        if any(offsets):
            self.log.warning("Patch source ranges had to be adjusted: %s" % offsets)
        patchedlines = ps.patches[0].merge(lines)
>>>>>>> dc9fa60d
        patchedtext = "\n".join(patchedlines)
        if binarystream:
            fp = BytesIO(patchedtext.encode(self.source_encoding))
        else:
            fp = StringIO(patchedtext)
        fp.patchdescription = desc
        return fp
    


    def downloaded_to_intermediate(self, basefile):
        """Given a basefile, convert the corresponding downloaded file 
        into some suitable intermediate format and returns an open file
        to that intermediate format (if any).
        
        The default implementation does not do any conversation,
        simply opens downloaded_path. Any source that actually uses
        intermediate files should override this.

        An overriding implementation should also save the result to a
        suitable intermediate file, so that this doesn't have to be
        redone.

        """
        return open(self.store.downloaded_path(basefile))

    def parse_metadata(self, fp, basefile):
        """Given a open file containing raw document content (or intermediate
        content), return a rdflib.Resource object containing all metadata
        about the object."""
        rawhead = self.extract_head(fp, basefile)
        attribs = self.extract_metadata(rawhead, basefile)
        # examine fp to see if we have a patchdescription
        if getattr(fp, 'patchdescription', None) and 'patchdescription' not in attribs:
            # FIXME: we shouldn't use rinfoex: in canonical code. Is
            # there anything in prov: or somewhere else that could be
            # used to signify description of a patch?
            attribs['rinfoex:patchdescription'] = fp.patchdescription
        sane_attribs = self.sanitize_metadata(attribs, basefile)
        resource = self.polish_metadata(sane_attribs)
        self.infer_metadata(resource, basefile)
        return resource

    def extract_head(self, fp, basefile):
        """Given a open file containing raw document content (or intermediate
        content), return the parts of that document that contains
        document metadata, in some raw form that extract_metadata can
        digest."""
        soup = bs4.BeautifulSoup(fp.read(), "lxml")
        return soup.head

    def extract_metadata(self, rawhead, basefile):
        """Given the document metadata returned by extract_head, extract all
        metadata about the document as such in a flat dict where keys are
        CURIEs and values are strings (or possibly a list of strings)."""
        attribs = self.metadata_from_basefile(basefile)
        if (isinstance(rawhead, bs4.BeautifulSoup) and
            'dcterms:title' not in attribs):
            attribs["dcterms:title"] = soup.find("title").string,

    def sanitize_metadata(self, attribs, basefile):
        """Given a dict with unprocessed metadata, run various sanitizing
        checks on the content and return a sane version.

        """
        if 'dcterms:identifier' in attribs:
            attribs['dcterms:identifier'] = self.sanitize_identifier(
                attribs['dcterms:identifier'])
        return attribs

    def sanitize_identifier(self, identifier):
        """Given the unprocessed dcterms:identifier for a document, return a
        sane version of the same.

        """
        # docrepos with unclean data might override this
        return identifier

    def polish_metadata(self, attribs, infer_nodes=True):
        """Given a sanitized flat dict of metadata for a document, return a
        rdflib.Resource version of the same. 

        """
        # even though our attributes are sanitized, plain-str objects
        # might need conversion (language-tagged literals, typed
        # literals, lookups from a label to a URIRef...)
        for k in attribs:
            islist = isinstance(attribs[k], (list, tuple))
            if islist:
                values = attribs[k]
            else:
                values = [attribs[k]]
            if not type(values[0]) == str:
                continue
            result = []
            for value in values:
                if k in ("dcterms:title", "dcterms:abstract"):
                    result.append(Literal(value, lang=self.lang))
                elif k in ("dcterms:issued", "rpubl:avgorandedatum",
                           "rpubl:utfardandedatum",
                           "rpubl:ikrafttradandedatum",
                           "rpubl:beslutsdatum"):
                    if re.match("\d{4}-\d{2}-\d{2}", value):
                        # iso8859-1 date (no time portion)
                        dt = datetime.strptime(value, "%Y-%m-%d")
                        result.append(Literal(date(dt.year, dt.month, dt.day)))
                    else:
                        try:
                            # assume something that parse_swedish_date handles
                            dt = self.parse_swedish_date(value)
                            result.append(Literal(dt))
                        except ValueError:
                            # parse_swedish_date failed, pass as-is
                            result.append(Literal(value))
                elif k in ("rpubl:forarbete", "rpubl:genomforDirektiv",
                           "rpubl:ersatter", "rpubl:upphaver", "rpubl:inforsI"):
                    result.append(URIRef(value))
                elif k in ("dcterms:creator", "dcterms:publisher",
                           "rpubl:beslutadAv", "rpubl:departement"):
                    result.append(self.lookup_resource(value))
                elif k in ("rpubl:forfattningssamling"):
                    result.append(self.lookup_resource(value, SKOS.altLabel))
                elif k in ("dcterms:subject"):
                    # FIXME: for canonical URI:s no URI should be
                    # created for a keyword, instead a BNode with
                    # RDFS.label should be created (see
                    # DV.add_keyword_to_metadata)
                    result.append(self.keyword_uri(value))
                else:
                    # the default: just create a plain string literal
                    result.append(Literal(value))
            if islist:
                attribs[k] = result
            else:
                assert len(result) == 1, "attribs[%s] returned %s results" % (k, len(result))
                attribs[k] = result[0]

        resource = self.attributes_to_resource(attribs, infer_nodes=infer_nodes)
        uri = URIRef(self.minter.space.coin_uri(resource))
        # now that we know the document URI (didn't we already know it
        # from canonical_uri?), we should somehow replace
        # resource.identifier (a BNODE) with uri (a URIRef) in the
        # whole graph.
        for (p, o) in list(resource.graph.predicate_objects(
                resource.identifier)):
            resource.graph.remove((resource.identifier, p, o))
            resource.graph.add((uri, p, o))
        return resource.graph.resource(uri)

    def visitor_functions(self, basefile):
        """Returns a list of (callables, initialstate) tuples that can operate
        on a single document node and a (function-dependent) state
        object. These functions are automatically run on each document
        node, and can be used eg. to find references, tidy up things,
        and so on.

        """
        return []


    def parse_body_parseconfigs(self):
        return ("default",)
    
    def parse_body(self, fp, basefile):
        rawbody = self.extract_body(fp, basefile)
        sanitized = self.sanitize_body(rawbody)
        lastexception = None
        for parseconfig in self.parse_body_parseconfigs():
            try:
                parser = self.get_parser(basefile, sanitized, parseconfig)
                tokenstream = self.tokenize(sanitized)
                body = parser(tokenstream)
                for func, initialstate in self.visitor_functions(basefile):
                    # could be functions for assigning URIs to particular
                    # nodes, extracting keywords from text etc. Note: finding
                    # references in text with LegalRef is done afterwards
                    self.visit_node(body, func, initialstate)
                self._serialize_unparsed(body, basefile)
                if self.config.parserefs and self.parse_types:
                    # self.refparser.reset()
                    body = self.refparser.parse_recursive(body)
                self.validate_body(body, basefile)  # Throws exception if invalid
                return body
            except Exception as e:
                errmsg = str(e)
                loc = util.location_exception(e)
                self.log.warning("%s: Parsing with config '%s' failed: %s (%s)" %
                                 (basefile, parseconfig, errmsg, loc))
                lastexception = e
                pass # 
        else:
            raise lastexception

    def validate_body(self, body, basefile):
        ids = set()
        def find_ids(node):
            id = None
            # for compatibility with
            # DocumentRepository.render_xhtml_validate, only process
            # nodes that are rendered as <divs>. Stycke and
            # Listelement aren't
            if (hasattr(node, 'uri') and
                node.uri and
                not isinstance(node, (Stycke, Listelement))):
                id = node.uri
            elif hasattr(node, 'compute_uri'):
                id = node.compute_uri(self.canonical_uri(basefile))
            if id:
                if id in ids:
                    raise errors.InvalidTree("%s: Encountered %s twice" % (basefile, id))
                ids.add(id)
            for thing in node:
                if (isinstance(thing, collections.Iterable) and
                    not isinstance(thing, six.string_types)):
                    find_ids(thing)
        find_ids(body)
        if self.max_resources and len(ids) > self.max_resources:
            raise errors.InvalidTree("%s: Found over %s ids (%s), that's probably not right" % (basefile, self.max_resources, len(ids)))
        return True

    def _serialize_unparsed(self, body, basefile):
        # FIXME: special hack depending on undocument config
        # variable. This is needed for parse-bench.py and its
        # RepoTest.createtest() method.
        if 'serializeunparsed' in self.config and self.config.serializeunparsed:
            serialized_path = self.store.serialized_path(basefile) + ".unparsed"
            serialized_path = serialized_path.replace(self.store.datadir + "/serialized", self.config.serializeunparsed + "/serialized/" + self.alias)
            with self.store._open(serialized_path, "wb") as fp:
                r = serialize(body, format="json")
                fp.write(r.encode('utf-8'))

    def extract_body(self, fp, basefile):
        """Given a open file containing raw document content (or intermediate
        content), return some sort of object representing the same
        content that :py:method:`tokenize` can work with.
        
        The default implementation assumes that the open file contains
        HTML/XML, creates a BeautifulSoup instance from it, and
        returns the body of that instance.
        
        Docrepos using different file formats, or having documents
        that are split up in multiple files, should override this to
        load those in some suitable way.  This will often be similar
        to the processing that extract_head does (but not always,
        eg. if the metadata is located in a HTML file but the main
        document content is in a PDF file).

        """
        # FIXME: This re-parses the same data as extract_head
        # does. This will be common. Maybe fix a superclass level
        # caching system? (ie read from self._rawbody, which
        # extract_head has previously set).
        parser = 'lxml'
        soup = bs4.BeautifulSoup(fp.read(), parser)
        return soup.body

    def sanitize_body(self, rawbody):
        """Given an object representing the document content, return the same
        or a similar object, with some basic sanitation performed.
        
        The default implementation returns its input unchanged.

        """
        return rawbody

    def get_parser(self, basefile, sanitized, initialstate=None, parseconfig="default"):
        """should return a function that gets any iterable (the output
        from tokenize) and returns a ferenda.elements.Body object.
        
        The default implementation returns a function that justs packs
        every item in a recieved iterable into a Body object.
        
        If your docrepo requires a FSMParser-created parser, you should
        instantiate and return it here.

        """
        def default_parser(iterable):
            if isinstance(iterable, PDFReader):
                return iterable
            else:
                return Body(list(iterable))
        return default_parser
    
    def get_pdf_analyzer(self, sanitized):
        return PDFAnalyzer(sanitized)
    

    def tokenize(self, body):
        """Given a document format-specific object (like a PDFReader or a BeautifulSoup object),
        return a list or other iterable of suitable "chunks" for your parser function. 
        
        For PDF Readers, you might want to use :py:meth:`~ferenda.PDFReader.textboxes`
        with a suitable glue function to create the iterable.
        
        """
        # just assume that this is iterable
        return body

    # see SFS.visit_node
    def visit_node(self, node, clbl, state, debug=False):
        """Visit each part of the document recursively (depth-first) and call
        a user-supplied function for each part.

        :param node: The document part
        :param clbl: A function that is called with node and state as
                     argument. It should return True if sub-nodes
                     should be visited, False otherwise.
        :param state: A mutable or immutable object (helpful!)

        """
        if debug:
            print("About to visit %s with %s" %
                  (node.__class__.__name__, clbl.__name__))
        newstate = clbl(node, state)
        if debug:
            print("After visiting %s: %s" % (node.__class__.__name__, newstate))
        if newstate is not None and isinstance(node, CompoundElement):
            for subnode in node:
                if debug:
                    print("about to visit subnode %s with %s" %
                          (subnode.__class__.__name__, newstate))
                self.visit_node(subnode, clbl, newstate, debug)

    def infer_metadata(self, resource, basefile=None):
        """Try to infer any missing metadata from what we already have.

        :param d: A configured Describer instance
        :param basefile: The basefile for the doc we want to infer from 
        """
        # Right now, this tries to infer a dcterms:identifier if not
        # already present, and adds prov:alternateOf (the original
        # main URL from where the data was fetched) and
        # prov:wasDerivedFrom (URIs representing the actual
        # PDF/Word/etc file(s) that is the basis for the parsed data).
        sup = super(SwedishLegalSource, self)
        if hasattr(sup, 'infer_metadata'):
            sup.infer_metadata(resource, basefile)
        d = Describer(resource.graph, resource.identifier)
        identifier = resource.value(DCTERMS.identifier)
        if not identifier:
            if identifier is not None:
                # there is a dcterms:identifier triple, but the object
                # is falsy (proably an emptry string). remove that.
                resource.graph.remove((resource.identifier, DCTERMS.identifier, identifier))
            identifier = self.infer_identifier(basefile)
            # self.log.warning(
            #     "%s: No dcterms:identifier, assuming %s" % (basefile,
            #                                                 identifier))
            
            d.value(DCTERMS.identifier, identifier)

        if not resource.value(PROV.alternateOf):
            source_url = self.source_url(basefile)
            if source_url:
                with d.rel(PROV.alternateOf, source_url):
                    d.value(RDFS.label, Literal("Källa", lang="sv"))

        if not resource.value(PROV.wasDerivedFrom):
            sourcefiles = self.sourcefiles(basefile, resource)
            if len(sourcefiles) == 1:
                sourcefile, label = sourcefiles[0]
                if self.store.storage_policy == "dir":
                    if os.sep in sourcefile:
                        sourcefile = sourcefile.rsplit(os.sep, 1)[1]
                    sourcefileuri = URIRef("%s?attachment=%s&repo=%s&dir=%s" %
                                           (resource.identifier,
                                            sourcefile,
                                            self.alias, "downloaded"))
                else:
                    sourcefileuri = URIRef("%s?repo=%s&dir=%s" %
                                           (resource.identifier,
                                            self.alias, "downloaded"))
                    
                with d.rel(PROV.wasDerivedFrom, sourcefileuri):
                    d.value(RDFS.label, Literal(label, lang="sv"))
            elif len(sourcefiles) > 1:
                # The commented-out code shows how to create a ordered
                # list using the native rdf:List concept (ie BNodes
                # with rdf:first/rdf:next). Serialization into RDFa
                # works, but this became unwieldy to query using
                # SPARQL. Instead we create a index triple for each
                # member in the list using the olo:index property (but
                # we don't bother with the rest of the olo vocab).
                #
                # derivedfrom = BNode()
                # c = Collection(resource.graph, derivedfrom)
                # for sourcefile, label in sourcefiles:
                #     if os.sep in sourcefile:
                #         sourcefile = sourcefile.rsplit(os.sep, 1)[1]
                #     sourcefileur = URIRef("%s?attachment=%s&repo=%s&dir=%s" %
                #                            (resource.identifier, sourcefile,
                #                             self.alias, "downloaded"))
                #     c.append(sourcefileuri)
                #     resource.graph.add((sourcefileuri, RDFS.label,
                #                         Literal(label, lang="sv")))
                # d.rel(PROV.wasDerivedFrom, derivedfrom)
                for index, tupl in enumerate(sourcefiles):
                    (sourcefile, label) = tupl
                    if os.sep in sourcefile:
                        sourcefile = sourcefile.rsplit(os.sep, 1)[1]
                    sourcefileuri = URIRef("%s?attachment=%s&repo=%s&dir=%s" %
                                           (resource.identifier,
                                            sourcefile,
                                            self.alias, "downloaded"))
                    with d.rel(PROV.wasDerivedFrom, sourcefileuri):
                        d.value(RDFS.label, Literal(label, lang="sv"))
                        d.value(OLO['index'], Literal(index))
            else:
                self.log.warning("%s: infer_metadata: No sourcefiles" %
                                 basefile)
            
    def infer_identifier(self, basefile):
        """Given a basefile of a document, returns a string that is a usable
        dcterms:identifier for that document.
        
        This is similar to metadata_from_basefile, but should return a
        single string that can be used as a human-readable label or
        identifier for the document.

        """
        # FIXME: This logic should really be split up and put into
        # different subclasses override of infer_identifier. Also note
        # that many docrepos get dcterms:identifier from the document
        # itself.
        
        # Create one from basefile. First guess prefix
        if self.rdf_type == RPUBL.Kommittedirektiv:
            prefix = "Dir. "
        elif self.rdf_type == RPUBL.Utredningsbetankande:
            if self.alias.startswith("sou"):  # FIXME: only ever used by soukb
                prefix = "SOU "
            else:
                prefix = "Ds "
        elif self.rdf_type == RPUBL.Proposition:
            prefix = "Prop. "
        elif self.rdf_type == RPUBL.Forordningsmotiv:
            prefix = "Fm "
        else:
            
            raise ValueError("Cannot create dcterms:identifier for rdf_type %s" % repr(self.rdf_type))
        return "%s%s" % (prefix, basefile)

    def postprocess_doc(self, doc):
        """Do any last-minute postprocessing (mainly used to add extra
        metadata from doc.body to doc.head)"""
        pass

    def get_url_transform_func(self, repos=None, basedir=None, develurl=None, remove_missing=False):
        f = super(SwedishLegalSource, self).get_url_transform_func(repos, basedir, develurl, remove_missing)
        if develurl:
            return f
        # since all Swedish legal source repos share the method of
        # generating URIs (through the self.minter property), we can
        # just share the initialized minter object.
        minter = self.minter
        for repo in repos:
            # NB: this doesn't check for the existance of a previous
            # minter object, since I can't find a way to do that with
            # a property using the @cached_property
            # decorator. Hopefully not an issue.
            repo.minter = minter
        return f

    def sourcefiles(self, basefile, resource=None):
        if resource.value(DCTERMS.identifier):
            identifier = str(resource.value(DCTERMS.identifier))
        else:
            identifier = self.infer_identifier(basefile)
        return [(self.store.downloaded_path(basefile),
                 identifier)]

    def source_url(self, basefile):
        url = self.remote_url(basefile)
        if url:
            return quote(url, safe="/:?$=&%")
        # else return None

    def relate(self, basefile, otherrepos=[]):
        for repo in otherrepos:
            # make sure all repos have a (copy of a) minter object for
            # performance reasons (compare self.get_url_transform_func)
            repo.minter = self.minter
        return super(SwedishLegalSource, self).relate(basefile, otherrepos)

    standardfacets = [Facet(RDFS.label,
                            use_for_toc=False,
                            use_for_feed=False,
                            toplevel_only=False,
                            dimension_label="label",
                            dimension_type="value",
                            multiple_values=False,
                            indexingtype=fulltextindex.Label(boost=16),
                            pagetitle='Alla %(selected)s:ar'),
                      Facet(DCTERMS.creator,
                            use_for_toc=False,
                            use_for_feed=False,
                            toplevel_only=False,
                            dimension_label="creator",
                            dimension_type="ref",
                            multiple_values=False,
                            indexingtype=fulltextindex.URI()),
                      Facet(DCTERMS.issued,
                            use_for_toc=False,
                            use_for_feed=False,
                            toplevel_only=False,
                            dimension_label="issued",
                            dimension_type="year",
                            multiple_values=False)]


    _relate_fulltext_value_cache = {}
    _default_creator = "Regeringen"

    def _relate_fulltext_value_rootlabel(self, desc):
        if desc.getvalues(DCTERMS.title):
            title = desc.getvalue(DCTERMS.title)
        else:
            self.log.warning("Missing dcterms:title")
            title = "(Titel saknas)"
        return "%s: %s" % (desc.getvalue(DCTERMS.identifier),
                           title)
    
    def _relate_fulltext_value(self, facet, resource, desc):
        if facet.dimension_label in ("label", "creator", "issued"):
            # "creator" and "issued" should be identical for the root
            # resource and all contained subresources. "label" can
            # change slighly.
            resourceuri = resource.get("about")
            rooturi = resourceuri.split("#")[0]
            if "#" not in resourceuri and rooturi not in self._relate_fulltext_value_cache:
                l = self._relate_fulltext_value_rootlabel(desc)
                if desc.getrels(RPUBL.departement):
                    c = desc.getrel(RPUBL.departement)
                else:
                    c = self.lookup_resource(self._default_creator)
                if desc.getvalues(DCTERMS.issued):
                    i = desc.getvalue(DCTERMS.issued)
                elif desc.getvalues(RPUBL.arsutgava):
                    # we have no knowledge of the exact date this was
                    # issued. It should be in the doc itself, but for
                    # now we fake one -- NB it'll be a year off 50% of
                    # the time.
                    y = int(desc.getvalue(RPUBL.arsutgava).split("/")[0])
                    i = date(y, 12, 31)
                else:
                    # we have no indication whatsoever of the issued
                    # date. Maybe it's today?
                    i = date.today()
                self._relate_fulltext_value_cache[rooturi] = {
                    "creator": c,
                    "issued": i,
                    "label": l
                }
            v = self._relate_fulltext_value_cache[rooturi][facet.dimension_label]
            if facet.dimension_label == "label" and "#" in resourceuri:
                v = self._relate_fulltext_value_label(resourceuri, rooturi, desc)
            return facet.dimension_label, v
        else:
            return super(SwedishLegalSource, self)._relate_fulltext_value(facet, resource, desc)


    def _relate_fulltext_value_label(self, resourceuri, rooturi, desc):
        if desc.getvalues(DCTERMS.title):
            if desc.getvalues(BIBO.chapter):
                v = "%s %s" % (desc.getvalue(BIBO.chapter),
                               desc.getvalue(DCTERMS.title))
            else:
                v = "%s" % (desc.getvalue(DCTERMS.title))
        elif desc.getvalues(RDFS.label):
            v = desc.getvalue(RDFS.label)
        else:
            # we don't have any title/label for whatever
            # reason. Uniquify this by using the URI fragment
            v = "%s, %s" % (v, resourceuri.split("#", 1)[1])
        # the below logic is useful for when labels must be
        # "standalone". with nested / inner hits, labels are
        # presented within the context of the parent document,
        # ie. it's preferable to use "15.2 Konsekvenser"
        # rather than "SOU 1997:39: Integritet ´ Offentlighet
        # ´ Informationsteknik, avsnitt 15.2 'Konsekvenser'"
        #
        # if desc.getvalues(DCTERMS.title):
        #     if desc.getvalues(BIBO.chapter):
        #         v = "%s, avsnitt %s '%s'" % (v,
        #                                      desc.getvalue(BIBO.chapter),
        #                                      desc.getvalue(DCTERMS.title))
        #     else:
        #         v = "%s, '%s'" % (v, desc.getvalue(DCTERMS.title))
        # else:
        #     # we don't have any title for whatever
        #     # reason. Uniquify this rdfs:label by using the
        #     # URI fragment
        #     v = "%s, %s" % (v, resourceuri.split("#", 1)[1])

    def facets(self):
        return super(SwedishLegalSource, self).facets() + self.standardfacets

    def toc_generate_page_body(self, documentlist, nav):

        # the complicated list comprehension flattens a nested list --
        # maybe we should use itertools.chain instead
        dl = DL([d for tup in documentlist for d in tup], **{'class': 'dl-horizontal',
                                                             'role':'main'})
        return Body([nav,
                     dl
        ])
        
    def toc_item(self, binding, row):
        return [DT([Link(self.toc_item_identifier(row), uri=row['uri'])]),
                DD([self.toc_item_title(row)])]

    def toc_item_identifier(self, row):
        return row.get('dcterms_identifier', '(ID saknas)')

    def toc_item_title(self, row):
        return row.get('dcterms_title', '(Titel saknas)')


    news_feedsets_main_label = "Samtliga dokument"

    def frontpage_content(self, primary=False):
        if not self.config.tabs:
            self.log.debug("%s: Not doing frontpage content (config has tabs=False)" % self.alias)
            return
        x = self.tabs()[0]
        label = x[0]
        uri = x[1]
        body = self.frontpage_content_body()
        return ("<h2><a href='%(uri)s'>%(label)s</a></h2>"
                "<p>%(body)s</p>" % locals())

    def frontpage_content_body(self):
        # we could either count the number of items
        # self.store.list_basefiles_for("_postgenerate") returns or
        # count the number of unique docs in faceted_data. The latter
        # is prob more correct.
        return "%s dokument" % len(set([row['uri'] for row in self.faceted_data()]))


    ################################################################
    # General small utility functions
    # (these could be module functions or staticmethods instead)

    def parse_iso_date(self, datestr):
        # only handles YYYY-MM-DD now. Look into dateutil or isodate
        # for more complete support of all ISO 8601 variants
        datestr = datestr.replace(" ", "")  # Data cleaning occasionally
        # needed. Maybe this isn't
        # the right place?
        return datetime.strptime(datestr, "%Y-%m-%d").date()

    def parse_swedish_date(self, datestr):
        """Parses a number of common forms of expressing swedish dates with
        varying precision.

        >>> parse_swedish_date("3 februari 2010")
        datetime.date(2010, 2, 3)
        >>> parse_swedish_date("vid utgången av december 1999")
        datetime.date(1999, 12, 31)
        >>> parse_swedish_date("november 1999")
        ferenda.util.gYearMonth(1999, 11)
        >>> parse_swedish_date("1998")
        ferenda.util.gYear(1999)

        """
        day = month = year = None
        # assume strings on the form "3 februari 2010"
        # strings on the form "vid utg\xe5ngen av december 1999"
        if datestr.startswith("vid utg\xe5ngen av"):
            import calendar
            (x, y, z, month, year) = datestr.split()
            month = self.swedish_months[month]
            year = int(year)
            day = calendar.monthrange(year, month)[1]
        else:
            # assume strings on the form "3 februari 2010", "8 dec. 1997"
            # first normalize misformtting like "7juni 2007"
            datestr = re.sub("([a-z])(\d)", "\\1 \\2", datestr)
            datestr = re.sub("(\d)([a-z])", "\\1 \\2", datestr)
            components = datestr.split()
            try:
                year = int(components[-1])
            except ValueError as e:
                # the last part couldn't be parsed as a year, maybe
                # because datestring didn't include a year (eg. "6
                # mars" instead of "6 mars 2013"). If we don't have a
                # year, we can't produce a date. Raising a ValueError
                # is reasonable here.
                raise e
            
            if len(components) >= 2:
                if components[-2].endswith("."):
                    components[-2] = components[-2][:-1]
                if components[-2] not in self.swedish_months:
                    raise ValueError(datestr)
                month = self.swedish_months[components[-2]]
            if len(components) >= 3:
                day = int(components[-3])

        # return the best we can
        if day:
            return date(year, month, day)
        if month:
            return util.gYearMonth(year, month)
        else:
            return util.gYear(year)

    def temp_sfs_uri(self, lawname):
        # Propositions and other preparatory works may suggest new
        # laws. At that point in time, no SFS number for the proposed
        # law exists, which makes it hard to mint an URI for the
        # proposed law (or a section within it) which we need when eg
        # creating detailed metadata about the commentary on the
        # section. Later, we may need to recreate that URI based on
        # information available at a later point in time, when an
        # official SFS number exists, eg when collecting annotations
        # on a law, when we want to get commentary from said
        # preparatory works.
        # 
        # This function creates a unique URI, based on a SFS number
        # derived from the name of the law
        slug = re.sub('\W+', '', lawname).lower()
        slug = re.sub('\d+', '', slug)
        slug = slug.replace("å", "aa").replace("ä", "ae").replace("ö", "oe").replace("é", "e").replace("æ", "a")
        numslug = util.base27encode(slug)
        assert util.base27decode(numslug) == slug, "%s roundtripped as %s" % (slug, util.base26decode(numslug))
        resource = self.polish_metadata(
            {"rdf:type": RPUBL.KonsolideradGrundforfattning,
             "rpubl:arsutgava": "0000",
             "rpubl:lopnummer": str(numslug),
             "rpubl:forfattningssamling": URIRef(self.lookup_resource("SFS", SKOS.altLabel))})
        return str(resource.identifier)

    # hook for RepoTester to call
    def tearDown(self, testcase):
        self.refparser._legalrefparser.namedlaws = {}
        self.refparser._legalrefparser.currentlynamedlaws = {}



# (ab)use the CitationClass, with it's useful parse_recursive method,
# to use a legalref based parser instead of a set of pyparsing
# grammars.
class SwedishCitationParser(CitationParser):

    FILTER_LAW = re.compile(r'(§§?|\bkap\b|\bstycket\b|[Ll]agens?\b|\bLag \(\b|[Ff]örordningens?\b|\bFörordning \(|balkens?\b|\(EG\)|\(EEG\)|\(EU\))')
    FILTER_ALL = re.compile(r'(§§?|\b[Pp]rop\b|\bSOU\b|\bDs\b|\bbet\b|\bNJA\b|\bHFD\b|\bRÅ\b|\bRH\b|\bAD\b|\bJO\b|\bMIG\b|\bkap\b|\bstycket\b|[Ll]agens?\b|\bLag \(\b|[Ff]örordningens?\b|\bFörordning \(|balkens?\b|\(EG\)|\(EEG\)|\(EU\)|\b3\d{4}L\d{4}\b|\(\d{4}:\d+\)|\bavsnitt\b|\bAct\b)')

    def __init__(self, legalrefparser, minter, commondata, allow_relative=False, filter=None):
        assert isinstance(minter, URIMinter)
        assert isinstance(commondata, Graph)
        self._legalrefparser = legalrefparser
        self._minter = minter
        self._commondata = commondata
        self._allow_relative = allow_relative
        self.reset()
        self.log = logging.getLogger("scp")
        self.seen_strings = 0
        self.parsed_strings = 0
        self.found_refs = 0
        # self.filter = None
        self.filter = filter

    def reset(self):
        self._legalrefparser.reset()
        self._currenturl = None
        self._currentattribs = None
        # various perf counters
        self.seen_strings = 0
        self.parsed_strings = 0
        self.found_refs = 0
        
        

    def parse_recursive(self, part, predicate="dcterms:references"):
        if hasattr(part, 'about'):
            self._currenturl = part.about
        elif hasattr(part, 'uri') and not isinstance(part, (Link, A)):
            self._currenturl = part.uri
        if isinstance(part, (Link, A, H1, H2, H3, Preformatted, Pre, Rubrik, PropRubrik,
                             UpphavtKapitel, UpphavdParagraf)):
            # don't process text that's already a link (or a heading)
            if isinstance(part, str):  # caller expects a list
                return [part]
            else:
                return part
        else:
            return super(SwedishCitationParser, self).parse_recursive(part, predicate)

    # needles = ['§', 'prop.', 'SOU', 'Ds', 'NJA', 'HFD', 'lagen', 'Lagen', 'örordningen', 'balken', 'Act', 'avsnitt', 'bet.']
    # if not any(needle in string for needle in self.needles):
    def parse_string(self, string, predicate="dcterms:references"):
        # basic normalization without stripping (NOTE: this messes up
        # Preformatted sections, so parse_recursive avoids calling
        # this for those). FIXME: We should remove this normalization,
        # it's not parse_string's place to do this. Unfortunately
        # other parts rely on this normalization for the time being
        # (parts of the test suite fails without). We should fix that.
        string = string.replace("\r\n", " ").replace("\n", " ").replace("\x00","")

        self.seen_strings += 1

        # first, do a quick check to see if we even need to parse
        if self.filter and not self.filter.search(string):
            return [string]
        self.parsed_strings += 1

        # transform self._currenturl => attributes.
        # FIXME: we should maintain a self._current_baseuri_attributes
        # instead of this fragile, URI-interpreting, hack.
        if self._currenturl:
            re_urisegments = re.compile(r'([\w]+://[^/]+/[^\d]*)(\d+:(bih\.[_ ]|N|)?\d+([_ ]s\.\d+|))#?(K([a-z0-9]+)|)(P([a-z0-9]+)|)(S(\d+)|)(N(\d+)|)')
            m = re_urisegments.match(self._currenturl)
            if m:
                attributes = {'law':m.group(2),
                              'chapter':m.group(6),
                              'section':m.group(8),
                              'piece':m.group(10),
                              'item':m.group(12)}
            else:
                attributes = {}
        elif self._currentattribs:
            attributes = dict(self._currentattribs)
        else:
            attributes = {}
        for k in list(attributes):
            if attributes[k] is None:
                del attributes[k]
        try:
            res = self._legalrefparser.parse(string,
                                              minter=self._minter,
                                              metadata_graph=self._commondata,
                                              baseuri_attributes=attributes,
                                              predicate=predicate,
                                              allow_relative=self._allow_relative)
            self.found_refs += len([x for x in res if isinstance(x, Link)])
            return res
        except RefParseError as e:
            self.log.error(e)
            return [string]<|MERGE_RESOLUTION|>--- conflicted
+++ resolved
@@ -621,18 +621,12 @@
 
         # perform the patching, return the result as a stream, and add
         # an attribute with the description
-<<<<<<< HEAD
         # lines = [l.decode().rstrip() for l in fp.readlines()]
-        lines = [l.rstrip("\n") for l in fp.readlines()]
-        import pudb; pu.db
-        patchedlines = list(ps.patches[0].merge(lines))
-=======
         lines = [l.rstrip("\n") for l in fp.readlines()]
         offsets = ps.patches[0].adjust(lines)
         if any(offsets):
             self.log.warning("Patch source ranges had to be adjusted: %s" % offsets)
         patchedlines = ps.patches[0].merge(lines)
->>>>>>> dc9fa60d
         patchedtext = "\n".join(patchedlines)
         if binarystream:
             fp = BytesIO(patchedtext.encode(self.source_encoding))
