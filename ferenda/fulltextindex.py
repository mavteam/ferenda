--- conflicted
+++ resolved
@@ -961,12 +961,6 @@
         if ac_query and q is None and 'uri' in kwargs:
             payload['sort'] = [{"order": "asc"},
                                "_score"]
-<<<<<<< HEAD
-            # temporary workaround -- the feature/sfs-history branch
-            # causes a lot of extra info in the index, inc expired
-            # versions, so we filter those
-            match['bool']['must_not'].append({"term": {"role": "expired"}})
-=======
         elif q is None:
             # if we don't have an autocomplete query of this kind,
             # exclude fragments (here identified by having a non-zero
@@ -974,9 +968,6 @@
             match['bool']['must_not'].append({"range": {"order": {"gt": 0}}})
             # match['bool']['must_not'].append({"term": {"role": "expired"}})
             pass
-            
->>>>>>> 11d3f900
-        
         return relurl, json.dumps(payload, indent=4, default=util.json_default_date)
 
     def _aggregation_payload(self):
